﻿using System;
using System.Collections.Concurrent;
using System.Collections.Generic;
using System.IO;
using System.Linq;
using System.Text;
using System.Threading.Tasks;
using RabbitMQ.Client;
using RabbitMQ.Client.Exceptions;
using Rebus.Bus;
using Rebus.Logging;
using Rebus.Messages;
using Rebus.Subscriptions;
using Rebus.Transport;
<<<<<<< HEAD
using Headers = Rebus.Messages.Headers;

=======
using System.Threading;
using RabbitMQ.Client.Events;

>>>>>>> bcec279a
#pragma warning disable 1998

namespace Rebus.RabbitMq
{
    /// <summary>
    /// Implementation of <see cref="ITransport"/> that uses RabbitMQ to send/receive messages
    /// </summary>
    public class RabbitMqTransport : ITransport, IDisposable, IInitializable, ISubscriptionStorage
    {
        const string CurrentModelItemsKey = "rabbitmq-current-model";
        const string OutgoingMessagesItemsKey = "rabbitmq-outgoing-messages";
        private static readonly Task CompletedTask = Task.FromResult(new object());
        static readonly Encoding HeaderValueEncoding = Encoding.UTF8;
        private readonly ushort _maxMessagesToPrefetch;
        private QueueingBasicConsumer _consumer;
        readonly ConnectionManager _connectionManager;

        /// <summary>
        /// Constructs the transport with a connection to the RabbitMQ instance specified by the given connection string
        /// </summary>
        public RabbitMqTransport(string connectionString, string inputQueueAddress, IRebusLoggerFactory rebusLoggerFactory, ushort maxMessagesToPrefetch = 50)
        {
            _connectionManager = new ConnectionManager(connectionString, inputQueueAddress, rebusLoggerFactory);
<<<<<<< HEAD
=======
            _log = rebusLoggerFactory.GetCurrentClassLogger();
            _maxMessagesToPrefetch = maxMessagesToPrefetch;
>>>>>>> bcec279a
            Address = inputQueueAddress;
        }

        bool _declareExchanges = true;
        bool _declareInputQueue = true;
        bool _bindInputQueue = true;

        string _directExchangeName = RabbitMqOptionsBuilder.DefaultDirectExchangeName;
        string _topicExchangeName = RabbitMqOptionsBuilder.DefaultTopicExchangeName;

        public void SetDeclareExchanges(bool value)
        {
            _declareExchanges = value;
        }

        public void SetDeclareInputQueue(bool value)
        {
            _declareInputQueue = value;
        }

        public void SetBindInputQueue(bool value)
        {
            _bindInputQueue = value;
        }

        public void SetDirectExchangeName(string directExchangeName)
        {
            _directExchangeName = directExchangeName;
        }

        public void SetTopicExchangeName(string topicExchangeName)
        {
            _topicExchangeName = topicExchangeName;
        }

        public void Initialize()
        {
            if (Address == null) { return; }
            CreateQueue(Address);
            CreateConsumer();
        }

        public void CreateQueue(string address)
        {
            var connection = _connectionManager.GetConnection();

            using (var model = connection.CreateModel())
            {
                const bool durable = true;

                if (_declareExchanges)
                {
                    model.ExchangeDeclare(_directExchangeName, ExchangeType.Direct, durable);
                    model.ExchangeDeclare(_topicExchangeName, ExchangeType.Topic, durable);
                }

                if (_declareInputQueue)
                {
                    DeclareQueue(address, model, durable);
                }

                if (_bindInputQueue)
                {
                    BindInputQueue(address, model);
                }
            }
        }

        void BindInputQueue(string address, IModel model)
        {
            model.QueueBind(address, _directExchangeName, address);
        }

        static void DeclareQueue(string address, IModel model, bool durable)
        {
            var arguments = new Dictionary<string, object>
            {
                {"x-ha-policy", "all"}
            };

            model.QueueDeclare(address,
                exclusive: false,
                durable: durable,
                autoDelete: false,
                arguments: arguments);
        }

        public async Task Send(string destinationAddress, TransportMessage message, ITransactionContext context)
        {
            var outgoingMessages = context.GetOrAdd(OutgoingMessagesItemsKey, () =>
            {
                var messages = new ConcurrentQueue<OutgoingMessage>();

                context.OnCommitted(() => SendOutgoingMessages(context, messages));

                return messages;
            });

            outgoingMessages.Enqueue(new OutgoingMessage(destinationAddress, message));
        }

        public string Address { get; }

        /// <summary>
        /// Deletes all messages from the queue
        /// </summary>
        public void PurgeInputQueue()
        {
            var connection = _connectionManager.GetConnection();

            using (var model = connection.CreateModel())
            {
                try
                {
                    model.QueuePurge(Address);
                }
                catch (OperationInterruptedException exception)
                {
                    var shutdownReason = exception.ShutdownReason;

                    var queueDoesNotExist = shutdownReason != null
                                            && shutdownReason.ReplyCode == 404;

                    if (queueDoesNotExist)
                    {
                        return;
                    }

                    throw;
                }
            }
        }

        public async Task<TransportMessage> Receive(ITransactionContext context)
        {
            if (Address == null)
            {
                throw new InvalidOperationException("This RabbitMQ transport does not have an input queue, hence it is not possible to reveive anything");
            }
<<<<<<< HEAD

            var model = GetModel(context);
            var result = model.BasicGet(Address, false);
            if (result == null) return null;

            var deliveryTag = result.DeliveryTag;

            context.OnCompleted(async () =>
            {
                model.BasicAck(deliveryTag, false);
            });

            context.OnAborted(() =>
=======
            try
>>>>>>> bcec279a
            {
                BasicDeliverEventArgs result = _consumer.Queue.DequeueNoWait(null);
                if (result != null)
                {
                    var deliveryTag = result.DeliveryTag;

<<<<<<< HEAD
                    var bytes = headerValue as byte[];
                    if (bytes == null) return headerValue.ToString();

                    var stringHeaderValue = HeaderValueEncoding.GetString(bytes);

                    return stringHeaderValue;
                });
=======
                    context.OnCompleted(() =>
                    {
                        _consumer.Model.BasicAck(deliveryTag, false);
                        return CompletedTask;
                    });

                    context.OnAborted(() =>
                    {
                        _consumer.Model.BasicNack(deliveryTag, false, true);
                    });

                    return CreateTransportMessage(result);
                }
                return null;
            }
            catch (EndOfStreamException)
            {
                _log.Info("Queue throw EndOfStreamException(meaning it was canceled by rabbitmq)");
                throw;
            }
            catch (Exception exception)
            {
                _log.Error(exception, "unexpected exception thrown while trying to dequeue a message from rabbitmq, queue address: {0}", Address);
                throw;
            }

           
        }
>>>>>>> bcec279a

        /// <summary>
        /// Creates the transport message.
        /// </summary>
        /// <param name="result">The <see cref="BasicDeliverEventArgs"/> instance containing the event data.</param>
        /// <returns>the TransportMessage</returns>
        private static TransportMessage CreateTransportMessage(BasicDeliverEventArgs result)
        {
            var headers = result.BasicProperties.Headers
                   .ToDictionary(kvp => kvp.Key, kvp =>
                   {
                       var headerValue = kvp.Value;

                       if (headerValue is byte[])
                       {
                           var stringHeaderValue = HeaderValueEncoding.GetString((byte[])headerValue);

                           return stringHeaderValue;
                       }

                       return headerValue.ToString();
                   });

            return new TransportMessage(headers, result.Body);
        }

<<<<<<< HEAD
        readonly ConcurrentDictionary<string, bool> _initializedQueues = new ConcurrentDictionary<string, bool>();

        async Task SendOutgoingMessages(ITransactionContext context, IEnumerable<OutgoingMessage> outgoingMessages)
=======
        /// <summary>
        /// Creates the consumer.
        /// </summary>
        private void CreateConsumer()
        {
            var connection = _connectionManager.GetConnection();
            var model = connection.CreateModel();
            model.BasicQos(0, _maxMessagesToPrefetch, false);

            var consumer = new QueueingBasicConsumer(model);
            model.BasicConsume(Address, false, consumer);
            _consumer = consumer;
        }


        async Task SendOutgoingMessages(ITransactionContext context, ConcurrentQueue<OutgoingMessage> outgoingMessages)
>>>>>>> bcec279a
        {
            var model = GetModel(context);

            foreach (var outgoingMessage in outgoingMessages)
            {
                var destinationAddress = outgoingMessage.DestinationAddress;
                var message = outgoingMessage.TransportMessage;
                var props = model.CreateBasicProperties();
                var headers = message.Headers;
                var timeToBeDelivered = GetTimeToBeReceivedOrNull(message);

                props.Headers = headers
                    .ToDictionary(kvp => kvp.Key, kvp => (object)HeaderValueEncoding.GetBytes(kvp.Value));

                if (timeToBeDelivered.HasValue)
                {
                    props.Expiration = timeToBeDelivered.Value.TotalMilliseconds.ToString("0");
                }

                var express = headers.ContainsKey(Headers.Express);

                props.Persistent = !express;

                var routingKey = new FullyQualifiedRoutingKey(destinationAddress);
                var exchange = routingKey.ExchangeName ?? _directExchangeName;

                // when we're sending point-to-point, we want to be sure that we are never sending the message out into nowhere
                if (exchange == _directExchangeName)
                {
                    EnsureQueueIsInitialized(destinationAddress, model);
                }

                model.BasicPublish(exchange, routingKey.RoutingKey, props, message.Body);
            }
        }

        void EnsureQueueIsInitialized(string destinationAddress, IModel model)
        {
            _initializedQueues
                .GetOrAdd(destinationAddress, _ =>
                {
                    if (_declareInputQueue)
                    {
                        DeclareQueue(destinationAddress, model, true);
                    }

                    if (_bindInputQueue)
                    {
                        BindInputQueue(destinationAddress, model);
                    }
                    return true;
                });
        }

        class FullyQualifiedRoutingKey
        {
            public FullyQualifiedRoutingKey(string destinationAddress)
            {
                if (destinationAddress == null) throw new ArgumentNullException(nameof(destinationAddress));

                var tokens = destinationAddress.Split('@');

                if (tokens.Length > 1)
                {
                    ExchangeName = tokens.Last();
                    RoutingKey = string.Join("@", tokens.Take(tokens.Length - 1));
                }
                else
                {
                    ExchangeName = null;
                    RoutingKey = destinationAddress;
                }
            }

            public string ExchangeName { get; }
            public string RoutingKey { get; }
        }

        static TimeSpan? GetTimeToBeReceivedOrNull(TransportMessage message)
        {
            var headers = message.Headers;
            TimeSpan? timeToBeReceived = null;
            if (headers.ContainsKey(Headers.TimeToBeReceived))
            {
                var timeToBeReceivedStr = headers[Headers.TimeToBeReceived];
                timeToBeReceived = TimeSpan.Parse(timeToBeReceivedStr);
            }
            return timeToBeReceived;
        }

        IModel GetModel(ITransactionContext context)
        {
            var model = context.GetOrAdd(CurrentModelItemsKey, () =>
            {
                var connection = _connectionManager.GetConnection();
                var newModel = connection.CreateModel();
                context.OnDisposed(() => newModel.Dispose());

                return newModel;
            });

            return model;
        }

        class OutgoingMessage
        {
            public OutgoingMessage(string destinationAddress, TransportMessage transportMessage)
            {
                DestinationAddress = destinationAddress;
                TransportMessage = transportMessage;
            }

            public string DestinationAddress { get; }
            public TransportMessage TransportMessage { get; }
        }

        public void Dispose()
        {
            if(_consumer != null && _consumer.Model != null && _consumer.Model.IsOpen)
            {
                _consumer.Model.Dispose();
            }
            _connectionManager.Dispose();
        }

        public async Task<string[]> GetSubscriberAddresses(string topic)
        {
            return new[] {$"{topic}@{_topicExchangeName}"};
        }

        public async Task RegisterSubscriber(string topic, string subscriberAddress)
        {
            var connection = _connectionManager.GetConnection();

            using (var model = connection.CreateModel())
            {
                model.QueueBind(Address, _topicExchangeName, topic);
            }
        }

        public async Task UnregisterSubscriber(string topic, string subscriberAddress)
        {
            var connection = _connectionManager.GetConnection();

            using (var model = connection.CreateModel())
            {
                model.QueueUnbind(Address, _topicExchangeName, topic, new Dictionary<string, object>());
            }
        }

        public bool IsCentralized => true;
    }
}<|MERGE_RESOLUTION|>--- conflicted
+++ resolved
@@ -12,14 +12,10 @@
 using Rebus.Messages;
 using Rebus.Subscriptions;
 using Rebus.Transport;
-<<<<<<< HEAD
+using RabbitMQ.Client.Events;
+using Rebus.Exceptions;
 using Headers = Rebus.Messages.Headers;
 
-=======
-using System.Threading;
-using RabbitMQ.Client.Events;
-
->>>>>>> bcec279a
 #pragma warning disable 1998
 
 namespace Rebus.RabbitMq
@@ -31,11 +27,17 @@
     {
         const string CurrentModelItemsKey = "rabbitmq-current-model";
         const string OutgoingMessagesItemsKey = "rabbitmq-outgoing-messages";
-        private static readonly Task CompletedTask = Task.FromResult(new object());
+
+        static readonly Task CompletedTask = Task.FromResult(new object());
         static readonly Encoding HeaderValueEncoding = Encoding.UTF8;
-        private readonly ushort _maxMessagesToPrefetch;
-        private QueueingBasicConsumer _consumer;
+
+        readonly ConcurrentDictionary<string, bool> _initializedQueues = new ConcurrentDictionary<string, bool>();
+        readonly ushort _maxMessagesToPrefetch;
         readonly ConnectionManager _connectionManager;
+        readonly ILog _log;
+
+        readonly object _consumerInitializationLock = new object();
+        QueueingBasicConsumer _consumer;
 
         /// <summary>
         /// Constructs the transport with a connection to the RabbitMQ instance specified by the given connection string
@@ -43,12 +45,9 @@
         public RabbitMqTransport(string connectionString, string inputQueueAddress, IRebusLoggerFactory rebusLoggerFactory, ushort maxMessagesToPrefetch = 50)
         {
             _connectionManager = new ConnectionManager(connectionString, inputQueueAddress, rebusLoggerFactory);
-<<<<<<< HEAD
-=======
+            _maxMessagesToPrefetch = maxMessagesToPrefetch;
+            Address = inputQueueAddress;
             _log = rebusLoggerFactory.GetCurrentClassLogger();
-            _maxMessagesToPrefetch = maxMessagesToPrefetch;
->>>>>>> bcec279a
-            Address = inputQueueAddress;
         }
 
         bool _declareExchanges = true;
@@ -77,7 +76,6 @@
         {
             _directExchangeName = directExchangeName;
         }
-
         public void SetTopicExchangeName(string topicExchangeName)
         {
             _topicExchangeName = topicExchangeName;
@@ -86,8 +84,10 @@
         public void Initialize()
         {
             if (Address == null) { return; }
+
             CreateQueue(Address);
-            CreateConsumer();
+
+            InitializeConsumer();
         }
 
         public void CreateQueue(string address)
@@ -187,74 +187,69 @@
             {
                 throw new InvalidOperationException("This RabbitMQ transport does not have an input queue, hence it is not possible to reveive anything");
             }
-<<<<<<< HEAD
-
-            var model = GetModel(context);
-            var result = model.BasicGet(Address, false);
-            if (result == null) return null;
-
-            var deliveryTag = result.DeliveryTag;
-
-            context.OnCompleted(async () =>
-            {
-                model.BasicAck(deliveryTag, false);
-            });
-
-            context.OnAborted(() =>
-=======
+
             try
->>>>>>> bcec279a
-            {
-                BasicDeliverEventArgs result = _consumer.Queue.DequeueNoWait(null);
-                if (result != null)
-                {
-                    var deliveryTag = result.DeliveryTag;
-
-<<<<<<< HEAD
-                    var bytes = headerValue as byte[];
-                    if (bytes == null) return headerValue.ToString();
-
-                    var stringHeaderValue = HeaderValueEncoding.GetString(bytes);
-
-                    return stringHeaderValue;
+            {
+                BasicDeliverEventArgs result;
+
+                const int twoSeconds = 2000;
+
+                if (!_consumer.Queue.Dequeue(twoSeconds, out result)) return null;
+
+                var deliveryTag = result.DeliveryTag;
+
+                context.OnCompleted(() =>
+                {
+                    _consumer.Model.BasicAck(deliveryTag, false);
+                    return CompletedTask;
                 });
-=======
-                    context.OnCompleted(() =>
+
+                context.OnAborted(() =>
+                {
+                    _consumer.Model.BasicNack(deliveryTag, false, true);
+                });
+
+                return CreateTransportMessage(result);
+            }
+            catch (EndOfStreamException exception)
+            {
+                _consumer = null;
+                throw new RebusApplicationException(exception,
+                    "Queue throw EndOfStreamException(meaning it was canceled by rabbitmq)");
+            }
+            catch (Exception exception)
+            {
+                _consumer = null;
+                throw new RebusApplicationException(exception,
+                    $"unexpected exception thrown while trying to dequeue a message from rabbitmq, queue address: {Address}");
+            }
+            finally
+            {
+                // if the consumer is null at this point, we see if we can initialize it...
+                if (_consumer == null)
+                {
+                    lock (_consumerInitializationLock)
                     {
-                        _consumer.Model.BasicAck(deliveryTag, false);
-                        return CompletedTask;
-                    });
-
-                    context.OnAborted(() =>
-                    {
-                        _consumer.Model.BasicNack(deliveryTag, false, true);
-                    });
-
-                    return CreateTransportMessage(result);
-                }
-                return null;
-            }
-            catch (EndOfStreamException)
-            {
-                _log.Info("Queue throw EndOfStreamException(meaning it was canceled by rabbitmq)");
-                throw;
-            }
-            catch (Exception exception)
-            {
-                _log.Error(exception, "unexpected exception thrown while trying to dequeue a message from rabbitmq, queue address: {0}", Address);
-                throw;
-            }
-
-           
-        }
->>>>>>> bcec279a
+                        // if there is a consumer instance at this point, someone else went and initialized it...
+                        if (_consumer == null)
+                        {
+                            try
+                            {
+                                InitializeConsumer();
+                            }
+                            catch { }
+                        }
+                    }
+                }
+            }
+        }
 
         /// <summary>
         /// Creates the transport message.
         /// </summary>
         /// <param name="result">The <see cref="BasicDeliverEventArgs"/> instance containing the event data.</param>
         /// <returns>the TransportMessage</returns>
-        private static TransportMessage CreateTransportMessage(BasicDeliverEventArgs result)
+        static TransportMessage CreateTransportMessage(BasicDeliverEventArgs result)
         {
             var headers = result.BasicProperties.Headers
                    .ToDictionary(kvp => kvp.Key, kvp =>
@@ -274,28 +269,40 @@
             return new TransportMessage(headers, result.Body);
         }
 
-<<<<<<< HEAD
-        readonly ConcurrentDictionary<string, bool> _initializedQueues = new ConcurrentDictionary<string, bool>();
-
-        async Task SendOutgoingMessages(ITransactionContext context, IEnumerable<OutgoingMessage> outgoingMessages)
-=======
         /// <summary>
         /// Creates the consumer.
         /// </summary>
-        private void CreateConsumer()
-        {
+        void InitializeConsumer()
+        {
+            var currentConsumer = _consumer;
+
+            if (currentConsumer != null)
+            {
+                try
+                {
+                    currentConsumer.Model.Dispose();
+                }
+                catch { }
+            }
+
             var connection = _connectionManager.GetConnection();
             var model = connection.CreateModel();
-            model.BasicQos(0, _maxMessagesToPrefetch, false);
-
-            var consumer = new QueueingBasicConsumer(model);
-            model.BasicConsume(Address, false, consumer);
-            _consumer = consumer;
+            try
+            {
+                model.BasicQos(0, _maxMessagesToPrefetch, false);
+                _consumer = new QueueingBasicConsumer(model);
+
+                model.BasicConsume(Address, false, _consumer);
+            }
+            catch (Exception)
+            {
+                model.Dispose();
+                throw;
+            }
         }
 
 
         async Task SendOutgoingMessages(ITransactionContext context, ConcurrentQueue<OutgoingMessage> outgoingMessages)
->>>>>>> bcec279a
         {
             var model = GetModel(context);
 
@@ -414,16 +421,17 @@
 
         public void Dispose()
         {
-            if(_consumer != null && _consumer.Model != null && _consumer.Model.IsOpen)
+            if (_consumer?.Model != null && _consumer.Model.IsOpen)
             {
                 _consumer.Model.Dispose();
             }
+
             _connectionManager.Dispose();
         }
 
         public async Task<string[]> GetSubscriberAddresses(string topic)
         {
-            return new[] {$"{topic}@{_topicExchangeName}"};
+            return new[] { $"{topic}@{_topicExchangeName}" };
         }
 
         public async Task RegisterSubscriber(string topic, string subscriberAddress)
