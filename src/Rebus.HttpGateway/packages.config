﻿<?xml version="1.0" encoding="utf-8"?>
<packages>
  <package id="log4net" version="2.0.0" />
<<<<<<< HEAD
  <package id="Newtonsoft.Json" version="4.5.8" targetFramework="net40" />
=======
>>>>>>> ff769392
  <package id="TopShelf" version="2.2.3.0" />
</packages><|MERGE_RESOLUTION|>--- conflicted
+++ resolved
@@ -1,9 +1,6 @@
-﻿<?xml version="1.0" encoding="utf-8"?>
-<packages>
-  <package id="log4net" version="2.0.0" />
-<<<<<<< HEAD
-  <package id="Newtonsoft.Json" version="4.5.8" targetFramework="net40" />
-=======
->>>>>>> ff769392
-  <package id="TopShelf" version="2.2.3.0" />
-</packages>+﻿<?xml version="1.0" encoding="utf-8"?>
+<packages>
+  <package id="log4net" version="2.0.0" />
+  <package id="Newtonsoft.Json" version="4.5.7" />
+  <package id="TopShelf" version="2.2.3.0" />
+</packages>