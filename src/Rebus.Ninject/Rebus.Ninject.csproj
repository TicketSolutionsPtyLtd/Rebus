﻿<?xml version="1.0" encoding="utf-8"?>
<Project ToolsVersion="4.0" DefaultTargets="Build" xmlns="http://schemas.microsoft.com/developer/msbuild/2003">
  <Import Project="$(MSBuildExtensionsPath)\$(MSBuildToolsVersion)\Microsoft.Common.props" Condition="Exists('$(MSBuildExtensionsPath)\$(MSBuildToolsVersion)\Microsoft.Common.props')" />
  <PropertyGroup>
    <Configuration Condition=" '$(Configuration)' == '' ">Debug</Configuration>
    <Platform Condition=" '$(Platform)' == '' ">AnyCPU</Platform>
    <ProjectGuid>{9FDF3178-567A-4EF1-81C6-5FF42AE103DF}</ProjectGuid>
    <OutputType>Library</OutputType>
    <AppDesignerFolder>Properties</AppDesignerFolder>
    <RootNamespace>Rebus.Ninject</RootNamespace>
    <AssemblyName>Rebus.Ninject</AssemblyName>
    <TargetFrameworkVersion>v4.0</TargetFrameworkVersion>
    <FileAlignment>512</FileAlignment>
    <SolutionDir Condition="$(SolutionDir) == '' Or $(SolutionDir) == '*Undefined*'">..\</SolutionDir>
    <RestorePackages>true</RestorePackages>
  </PropertyGroup>
  <PropertyGroup Condition=" '$(Configuration)|$(Platform)' == 'Debug|AnyCPU' ">
    <DebugSymbols>true</DebugSymbols>
    <DebugType>full</DebugType>
    <Optimize>false</Optimize>
    <OutputPath>bin\Debug\</OutputPath>
    <DefineConstants>DEBUG;TRACE</DefineConstants>
    <ErrorReport>prompt</ErrorReport>
    <WarningLevel>4</WarningLevel>
  </PropertyGroup>
  <PropertyGroup Condition=" '$(Configuration)|$(Platform)' == 'Release|AnyCPU' ">
    <DebugType>pdbonly</DebugType>
    <Optimize>true</Optimize>
    <OutputPath>bin\Release\</OutputPath>
    <DefineConstants>TRACE</DefineConstants>
    <ErrorReport>prompt</ErrorReport>
    <WarningLevel>4</WarningLevel>
  </PropertyGroup>
  <ItemGroup>
    <Reference Include="Ninject">
      <HintPath>..\packages\Ninject.3.0.1.10\lib\net40\Ninject.dll</HintPath>
    </Reference>
    <Reference Include="System" />
    <Reference Include="System.Core" />
    <Reference Include="System.Xml.Linq" />
    <Reference Include="System.Data.DataSetExtensions" />
    <Reference Include="Microsoft.CSharp" />
    <Reference Include="System.Data" />
    <Reference Include="System.Xml" />
  </ItemGroup>
  <ItemGroup>
<<<<<<< HEAD
    <Compile Include="RequestScopeExtensionMethod.cs" />
=======
    <Compile Include="Class1.cs" />
>>>>>>> d7c28e14
    <Compile Include="Properties\AssemblyInfo.cs" />
    <Compile Include="NinjectContainerAdapter.cs" />
  </ItemGroup>
  <ItemGroup>
    <ProjectReference Include="..\Rebus\Rebus.csproj">
      <Project>{f57a06fa-f471-49c8-a92d-85d5a27055c4}</Project>
      <Name>Rebus</Name>
    </ProjectReference>
  </ItemGroup>
  <ItemGroup>
    <None Include="packages.config" />
  </ItemGroup>
  <Import Project="$(MSBuildToolsPath)\Microsoft.CSharp.targets" />
  <Import Project="$(SolutionDir)\.nuget\nuget.targets" />
  <!-- To modify your build process, add your task inside one of the targets below and uncomment it. 
       Other similar extension points exist, see Microsoft.Common.targets.
  <Target Name="BeforeBuild">
  </Target>
  <Target Name="AfterBuild">
  </Target>
  -->
</Project><|MERGE_RESOLUTION|>--- conflicted
+++ resolved
@@ -1,73 +1,70 @@
-﻿<?xml version="1.0" encoding="utf-8"?>
-<Project ToolsVersion="4.0" DefaultTargets="Build" xmlns="http://schemas.microsoft.com/developer/msbuild/2003">
-  <Import Project="$(MSBuildExtensionsPath)\$(MSBuildToolsVersion)\Microsoft.Common.props" Condition="Exists('$(MSBuildExtensionsPath)\$(MSBuildToolsVersion)\Microsoft.Common.props')" />
-  <PropertyGroup>
-    <Configuration Condition=" '$(Configuration)' == '' ">Debug</Configuration>
-    <Platform Condition=" '$(Platform)' == '' ">AnyCPU</Platform>
-    <ProjectGuid>{9FDF3178-567A-4EF1-81C6-5FF42AE103DF}</ProjectGuid>
-    <OutputType>Library</OutputType>
-    <AppDesignerFolder>Properties</AppDesignerFolder>
-    <RootNamespace>Rebus.Ninject</RootNamespace>
-    <AssemblyName>Rebus.Ninject</AssemblyName>
-    <TargetFrameworkVersion>v4.0</TargetFrameworkVersion>
-    <FileAlignment>512</FileAlignment>
-    <SolutionDir Condition="$(SolutionDir) == '' Or $(SolutionDir) == '*Undefined*'">..\</SolutionDir>
-    <RestorePackages>true</RestorePackages>
-  </PropertyGroup>
-  <PropertyGroup Condition=" '$(Configuration)|$(Platform)' == 'Debug|AnyCPU' ">
-    <DebugSymbols>true</DebugSymbols>
-    <DebugType>full</DebugType>
-    <Optimize>false</Optimize>
-    <OutputPath>bin\Debug\</OutputPath>
-    <DefineConstants>DEBUG;TRACE</DefineConstants>
-    <ErrorReport>prompt</ErrorReport>
-    <WarningLevel>4</WarningLevel>
-  </PropertyGroup>
-  <PropertyGroup Condition=" '$(Configuration)|$(Platform)' == 'Release|AnyCPU' ">
-    <DebugType>pdbonly</DebugType>
-    <Optimize>true</Optimize>
-    <OutputPath>bin\Release\</OutputPath>
-    <DefineConstants>TRACE</DefineConstants>
-    <ErrorReport>prompt</ErrorReport>
-    <WarningLevel>4</WarningLevel>
-  </PropertyGroup>
-  <ItemGroup>
-    <Reference Include="Ninject">
-      <HintPath>..\packages\Ninject.3.0.1.10\lib\net40\Ninject.dll</HintPath>
-    </Reference>
-    <Reference Include="System" />
-    <Reference Include="System.Core" />
-    <Reference Include="System.Xml.Linq" />
-    <Reference Include="System.Data.DataSetExtensions" />
-    <Reference Include="Microsoft.CSharp" />
-    <Reference Include="System.Data" />
-    <Reference Include="System.Xml" />
-  </ItemGroup>
-  <ItemGroup>
-<<<<<<< HEAD
-    <Compile Include="RequestScopeExtensionMethod.cs" />
-=======
-    <Compile Include="Class1.cs" />
->>>>>>> d7c28e14
-    <Compile Include="Properties\AssemblyInfo.cs" />
-    <Compile Include="NinjectContainerAdapter.cs" />
-  </ItemGroup>
-  <ItemGroup>
-    <ProjectReference Include="..\Rebus\Rebus.csproj">
-      <Project>{f57a06fa-f471-49c8-a92d-85d5a27055c4}</Project>
-      <Name>Rebus</Name>
-    </ProjectReference>
-  </ItemGroup>
-  <ItemGroup>
-    <None Include="packages.config" />
-  </ItemGroup>
-  <Import Project="$(MSBuildToolsPath)\Microsoft.CSharp.targets" />
-  <Import Project="$(SolutionDir)\.nuget\nuget.targets" />
-  <!-- To modify your build process, add your task inside one of the targets below and uncomment it. 
-       Other similar extension points exist, see Microsoft.Common.targets.
-  <Target Name="BeforeBuild">
-  </Target>
-  <Target Name="AfterBuild">
-  </Target>
-  -->
+﻿<?xml version="1.0" encoding="utf-8"?>
+<Project ToolsVersion="4.0" DefaultTargets="Build" xmlns="http://schemas.microsoft.com/developer/msbuild/2003">
+  <Import Project="$(MSBuildExtensionsPath)\$(MSBuildToolsVersion)\Microsoft.Common.props" Condition="Exists('$(MSBuildExtensionsPath)\$(MSBuildToolsVersion)\Microsoft.Common.props')" />
+  <PropertyGroup>
+    <Configuration Condition=" '$(Configuration)' == '' ">Debug</Configuration>
+    <Platform Condition=" '$(Platform)' == '' ">AnyCPU</Platform>
+    <ProjectGuid>{9FDF3178-567A-4EF1-81C6-5FF42AE103DF}</ProjectGuid>
+    <OutputType>Library</OutputType>
+    <AppDesignerFolder>Properties</AppDesignerFolder>
+    <RootNamespace>Rebus.Ninject</RootNamespace>
+    <AssemblyName>Rebus.Ninject</AssemblyName>
+    <TargetFrameworkVersion>v4.0</TargetFrameworkVersion>
+    <FileAlignment>512</FileAlignment>
+    <SolutionDir Condition="$(SolutionDir) == '' Or $(SolutionDir) == '*Undefined*'">..\</SolutionDir>
+    <RestorePackages>true</RestorePackages>
+  </PropertyGroup>
+  <PropertyGroup Condition=" '$(Configuration)|$(Platform)' == 'Debug|AnyCPU' ">
+    <DebugSymbols>true</DebugSymbols>
+    <DebugType>full</DebugType>
+    <Optimize>false</Optimize>
+    <OutputPath>bin\Debug\</OutputPath>
+    <DefineConstants>DEBUG;TRACE</DefineConstants>
+    <ErrorReport>prompt</ErrorReport>
+    <WarningLevel>4</WarningLevel>
+  </PropertyGroup>
+  <PropertyGroup Condition=" '$(Configuration)|$(Platform)' == 'Release|AnyCPU' ">
+    <DebugType>pdbonly</DebugType>
+    <Optimize>true</Optimize>
+    <OutputPath>bin\Release\</OutputPath>
+    <DefineConstants>TRACE</DefineConstants>
+    <ErrorReport>prompt</ErrorReport>
+    <WarningLevel>4</WarningLevel>
+  </PropertyGroup>
+  <ItemGroup>
+    <Reference Include="Ninject">
+      <HintPath>..\packages\Ninject.3.0.1.10\lib\net40\Ninject.dll</HintPath>
+    </Reference>
+    <Reference Include="System" />
+    <Reference Include="System.Core" />
+    <Reference Include="System.Xml.Linq" />
+    <Reference Include="System.Data.DataSetExtensions" />
+    <Reference Include="Microsoft.CSharp" />
+    <Reference Include="System.Data" />
+    <Reference Include="System.Xml" />
+  </ItemGroup>
+  <ItemGroup>
+
+    <Compile Include="RequestScopeExtensionMethod.cs" />
+    <Compile Include="Properties\AssemblyInfo.cs" />
+    <Compile Include="NinjectContainerAdapter.cs" />
+  </ItemGroup>
+  <ItemGroup>
+    <ProjectReference Include="..\Rebus\Rebus.csproj">
+      <Project>{f57a06fa-f471-49c8-a92d-85d5a27055c4}</Project>
+      <Name>Rebus</Name>
+    </ProjectReference>
+  </ItemGroup>
+  <ItemGroup>
+    <None Include="packages.config" />
+  </ItemGroup>
+  <Import Project="$(MSBuildToolsPath)\Microsoft.CSharp.targets" />
+  <Import Project="$(SolutionDir)\.nuget\nuget.targets" />
+  <!-- To modify your build process, add your task inside one of the targets below and uncomment it. 
+       Other similar extension points exist, see Microsoft.Common.targets.
+  <Target Name="BeforeBuild">
+  </Target>
+  <Target Name="AfterBuild">
+  </Target>
+  -->
 </Project>