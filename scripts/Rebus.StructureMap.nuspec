--- conflicted
+++ resolved
@@ -1,27 +1,23 @@
-<?xml version="1.0"?>
-<package>
-  <metadata>
-    <id>Rebus.StructureMap</id>
-<<<<<<< HEAD
-    <version>0.10.0-alpha</version>
-=======
-    <version>0.0.1</version>
->>>>>>> 9c81b22d
-    <title>Rebus.StructureMap</title>
-    <authors>rasmuskl</authors>
-    <owners>rasmuskl</owners>
-    <licenseUrl>http://www.apache.org/licenses/LICENSE-2.0</licenseUrl>
-    <projectUrl>http://mookid.dk/oncode/rebus</projectUrl>
-    <requireLicenseAcceptance>false</requireLicenseAcceptance>
-    <description>Provides a Rebus container adapter for StructureMap.</description>
-    <copyright>Copyright 2012</copyright>
-    <tags>rebus structuremap</tags>
-    <dependencies>
-      <dependency id="Rebus" version="0.0.1" />
-      <dependency id="structuremap" version="2.6.3" />
-    </dependencies>
-  </metadata>
-  <files>
-    <file src="..\deploy\**\Rebus.StructureMap.dll" target="lib" />
-  </files>
+<?xml version="1.0"?>
+<package>
+  <metadata>
+    <id>Rebus.StructureMap</id>
+    <version>0.0.1</version>
+    <title>Rebus.StructureMap</title>
+    <authors>rasmuskl</authors>
+    <owners>rasmuskl</owners>
+    <licenseUrl>http://www.apache.org/licenses/LICENSE-2.0</licenseUrl>
+    <projectUrl>http://mookid.dk/oncode/rebus</projectUrl>
+    <requireLicenseAcceptance>false</requireLicenseAcceptance>
+    <description>Provides a Rebus container adapter for StructureMap.</description>
+    <copyright>Copyright 2012</copyright>
+    <tags>rebus structuremap</tags>
+    <dependencies>
+      <dependency id="Rebus" version="0.0.1" />
+      <dependency id="structuremap" version="2.6.3" />
+    </dependencies>
+  </metadata>
+  <files>
+    <file src="..\deploy\**\Rebus.StructureMap.dll" target="lib" />
+  </files>
 </package>